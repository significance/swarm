--- conflicted
+++ resolved
@@ -378,13 +378,8 @@
 	headerPin := r.Header.Get(PinHeaderName)
 
 	var addr storage.Address
-<<<<<<< HEAD
-	if uri.Addr != "" && uri.Addr != "encrypt" {
-		addr, err = s.api.Resolve(ctx, uri.Addr)
-=======
 	if uri.Addr != "" && uri.Addr != encryptAddr {
 		addr, err = s.api.Resolve(r.Context(), uri.Addr)
->>>>>>> f8e4dc6b
 		if err != nil {
 			postFilesFail.Inc(1)
 			respondError(w, r, fmt.Sprintf("cannot resolve %s: %s", uri.Addr, err), http.StatusInternalServerError)
@@ -422,17 +417,7 @@
 		return
 	}
 
-<<<<<<< HEAD
-	log.Debug("done splitting, setting tag total", "SPLIT", tag.Get(chunk.StateSplit), "TOTAL", tag.Total())
-=======
-	tagUid := sctx.GetTag(r.Context())
-	tag, err := s.api.Tags.Get(tagUid)
-	if err != nil {
-		log.Error("got an error retrieving tag for DoneSplit", "tagUid", tagUid, "err", err)
-	}
-
 	log.Debug("done splitting, setting tag total", "SPLIT", tag.Get(chunk.StateSplit), "TOTAL", tag.TotalCounter())
->>>>>>> f8e4dc6b
 	tag.DoneSplit(newAddr)
 
 	// Pin the file
