--- conflicted
+++ resolved
@@ -65,22 +65,20 @@
 		Usage:  "URL of the Ethereum API provider to use to settle SWAP payments",
 		EnvVar: SwarmEnvSwapBackendURL,
 	}
-<<<<<<< HEAD
+	SwarmSwapPaymentThresholdFlag = cli.Uint64Flag{
+		Name:   "swap-payment-threshold",
+		Usage:  "honey amount at which payment is triggered",
+		EnvVar: SwarmEnvSwapPaymentThreshold,
+	}
+	SwarmSwapDisconnectThresholdFlag = cli.Uint64Flag{
+		Name:   "swap-disconnect-threshold",
+		Usage:  "honey amount at which a peer disconnects",
+		EnvVar: SwarmEnvSwapDisconnectThreshold,
+	}
 	SwarmSwapLogPathFlag = cli.StringFlag{
 		Name:   "swap-audit-logpath",
 		Usage:  "Write execution logs of swap audit to the given directory",
 		EnvVar: SwarmEnvSwapLogPath,
-=======
-	SwarmSwapPaymentThresholdFlag = cli.Uint64Flag{
-		Name:   "swap-payment-threshold",
-		Usage:  "honey amount at which payment is triggered",
-		EnvVar: SwarmEnvSwapPaymentThreshold,
-	}
-	SwarmSwapDisconnectThresholdFlag = cli.Uint64Flag{
-		Name:   "swap-disconnect-threshold",
-		Usage:  "honey amount at which a peer disconnects",
-		EnvVar: SwarmEnvSwapDisconnectThreshold,
->>>>>>> f185630f
 	}
 	SwarmSyncDisabledFlag = cli.BoolTFlag{
 		Name:   "nosync",
