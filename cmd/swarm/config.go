--- conflicted
+++ resolved
@@ -181,21 +181,10 @@
 	if chbookaddr := ctx.GlobalString(SwarmSwapChequebookAddrFlag.Name); chbookaddr != "" {
 		currentConfig.Contract = common.HexToAddress(chbookaddr)
 	}
-<<<<<<< HEAD
 
 	networkid := ctx.GlobalUint64(SwarmNetworkIdFlag.Name)
 	if networkid != 0 && networkid != network.DefaultNetworkID {
 		currentConfig.NetworkID = networkid
-=======
-	if networkid := ctx.GlobalString(SwarmNetworkIdFlag.Name); networkid != "" {
-		id, err := strconv.ParseUint(networkid, 10, 64)
-		if err != nil {
-			utils.Fatalf("invalid cli flag %s: %v", SwarmNetworkIdFlag.Name, err)
-		}
-		if id != 0 {
-			currentConfig.NetworkID = id
-		}
->>>>>>> dd9d3c71
 	}
 	if ctx.GlobalIsSet(utils.DataDirFlag.Name) {
 		if datadir := ctx.GlobalString(utils.DataDirFlag.Name); datadir != "" {
