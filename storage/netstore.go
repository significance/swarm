--- conflicted
+++ resolved
@@ -107,13 +107,9 @@
 	n.putMu.Lock()
 	defer n.putMu.Unlock()
 
-<<<<<<< HEAD
-	log.Trace("netstore.put", "ref", ch.Address().String(), "mode", mode, "node", n.localID.String())
-=======
 	for i, ch := range chs {
 		log.Trace("netstore.put", "index", i, "ref", ch.Address().String(), "mode", mode)
 	}
->>>>>>> f8e4dc6b
 
 	// put the chunk to the localstore, there should be no error
 	exist, err := n.Store.Put(ctx, mode, chs...)
