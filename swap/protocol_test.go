// Copyright 2019 The Swarm Authors
// This file is part of the Swarm library.
//
// The Swarm library is free software: you can redistribute it and/or modify
// it under the terms of the GNU Lesser General Public License as published by
// the Free Software Foundation, either version 3 of the License, or
// (at your option) any later version.
//
// The Swarm library is distributed in the hope that it will be useful,
// but WITHOUT ANY WARRANTY; without even the implied warranty of
// MERCHANTABILITY or FITNESS FOR A PARTICULAR PURPOSE. See the
// GNU Lesser General Public License for more details.
//
// You should have received a copy of the GNU Lesser General Public License
// along with the Swarm library. If not, see <http://www.gnu.org/licenses/>.

package swap

import (
	"context"
	"fmt"
	"io/ioutil"
	"os"
	"path/filepath"
	"reflect"
	"runtime"
	"testing"
	"time"

	"github.com/ethereum/go-ethereum/common"
	"github.com/ethereum/go-ethereum/log"
	"github.com/ethereum/go-ethereum/node"
	"github.com/ethereum/go-ethereum/p2p"
	"github.com/ethereum/go-ethereum/p2p/enode"
	"github.com/ethereum/go-ethereum/rpc"
	contract "github.com/ethersphere/swarm/contracts/swap"
	"github.com/ethersphere/swarm/p2p/protocols"
	p2ptest "github.com/ethersphere/swarm/p2p/testing"
)

/*
TestHandshake creates two mock nodes and initiates an exchange;
it expects a handshake to take place between the two nodes
(the handshake would fail because we don't actually use real nodes here)
*/
func TestHandshake(t *testing.T) {
	var err error

	// setup test swap object
	swap, clean := newTestSwap(t, ownerKey)
	defer clean()

	ctx := context.Background()
	err = testDeploy(ctx, swap.backend, swap)
	if err != nil {
		t.Fatal(err)
	}
	// setup the protocolTester, which will allow protocol testing by sending messages
	protocolTester := p2ptest.NewProtocolTester(swap.owner.privateKey, 2, swap.run)

	// shortcut to creditor node
	debitor := protocolTester.Nodes[0]
	creditor := protocolTester.Nodes[1]

	// set balance artifially
	swap.saveBalance(creditor.ID(), -42)

	// create the expected cheque to be received
	cheque := newTestCheque()

	// sign the cheque
	cheque.Signature, err = cheque.Sign(swap.owner.privateKey)
	if err != nil {
		t.Fatal(err)
	}

	// run the exchange:
	// trigger a `EmitChequeMsg`
	// expect HandshakeMsg on each node
	err = protocolTester.TestExchanges(p2ptest.Exchange{
		Label: "TestHandshake",
		Triggers: []p2ptest.Trigger{
			{
				Code: 0,
				Msg: &HandshakeMsg{
					ContractAddress: swap.owner.Contract,
				},
				Peer: creditor.ID(),
			},
		},
		Expects: []p2ptest.Expect{
			{
				Code: 0,
				Msg: &HandshakeMsg{
					ContractAddress: swap.owner.Contract,
				},
				Peer: debitor.ID(),
			},
		},
	})

	// there should be no error at this point
	if err != nil {
		t.Fatal(err)
	}
}

// TestEmitCheque is a full round of a cheque exchange between peers via the protocol.
// We create two swap, for the creditor (beneficiary) and debitor (issuer) each,
// and deploy them to the simulated backend.
// We then create Swap protocol peers with a MsgPipe to be able to directly write messages to each other.
// We have the debitor send a cheque via an `EmitChequeMsg`, then the creditor "reads" (pipe) the message
// and handles the cheque.
func TestEmitCheque(t *testing.T) {
	log.Debug("set up test swaps")
	creditorSwap, clean1 := newTestSwap(t, beneficiaryKey)
	debitorSwap, clean2 := newTestSwap(t, ownerKey)
	defer clean1()
	defer clean2()

	ctx := context.Background()

	log.Debug("deploy to simulated backend")
	err := testDeploy(ctx, creditorSwap.backend, creditorSwap)
	if err != nil {
		t.Fatal(err)
	}
	err = testDeploy(ctx, debitorSwap.backend, debitorSwap)
	if err != nil {
		t.Fatal(err)
	}

	log.Debug("create peer instances")

	// create the debitor peer
	dPtpPeer := p2p.NewPeer(enode.ID{}, "debitor", []p2p.Cap{})
	dProtoPeer := protocols.NewPeer(dPtpPeer, nil, Spec)
	debitor, err := creditorSwap.addPeer(dProtoPeer, debitorSwap.owner.address, debitorSwap.owner.Contract)
	if err != nil {
		t.Fatal(err)
	}

	// set balance artificially
	debitor.setBalance(42)
	log.Debug("balance", "balance", debitor.getBalance())
	// a safe check: at this point no cheques should be in the swap
	if debitor.getLastReceivedCheque() != nil {
		t.Fatalf("Expected no cheques at creditor, but there is %v:", debitor.getLastReceivedCheque())
	}

	log.Debug("create a cheque")
	cheque := &Cheque{
		ChequeParams: ChequeParams{
			Contract:         debitorSwap.owner.Contract,
			Beneficiary:      creditorSwap.owner.address,
			CumulativePayout: 42,
		},
		Honey: 42,
	}
	cheque.Signature, err = cheque.Sign(debitorSwap.owner.privateKey)
	if err != nil {
		t.Fatal(err)
	}

	emitMsg := &EmitChequeMsg{
		Cheque: cheque,
	}
	// setup the wait for mined transaction function for testing
	cleanup := setupContractTest()
	defer cleanup()

	// now we need to create the channel...
	testBackend.cashDone = make(chan struct{})
	err = creditorSwap.handleEmitChequeMsg(ctx, debitor, emitMsg)
	if err != nil {
		t.Fatal(err)
	}
	// ...on which we wait until the cashCheque is actually terminated (ensures proper nounce count)
	select {
	case <-testBackend.cashDone:
		log.Debug("cash transaction completed and committed")
	case <-time.After(4 * time.Second):
		t.Fatalf("Timeout waiting for cash transaction to complete")
	}
	log.Debug("balance", "balance", debitor.getBalance())
	// check that the balance has been reset
	if debitor.getBalance() != 0 {
		t.Fatalf("Expected debitor balance to have been reset to %d, but it is %d", 0, debitor.getBalance())
	}
	recvCheque := debitor.getLastReceivedCheque()
	log.Debug("expected cheque", "cheque", recvCheque)
	if recvCheque != cheque {
		t.Fatalf("Expected cheque at creditor, but it was %v:", recvCheque)
	}
}

// TestTriggerPaymentThreshold is to test that the whole cheque protocol is triggered
// when we reach the payment threshold
// It is the debitor who triggers cheques
func TestTriggerPaymentThreshold(t *testing.T) {
	log.Debug("create test swap")
	debitorSwap, clean := newTestSwap(t, ownerKey)
	defer clean()

	// setup the wait for mined transaction function for testing
	cleanup := setupContractTest()
	defer cleanup()

	// create a dummy pper
<<<<<<< HEAD
	cPeer := newDummyPeer()
	creditor := NewPeer(cPeer.Peer, debitorSwap, common.Address{}, common.Address{})
	// set the creditor as peer into the debitor's swap
	debitorSwap.peers[creditor.ID()] = creditor
=======
	cPeer := newDummyPeerWithSpec(Spec)
	creditor, err := debitorSwap.addPeer(cPeer.Peer, common.Address{}, common.Address{})
	if err != nil {
		t.Fatal(err)
	}
>>>>>>> da6ccfdf

	// set the balance to manually be at PaymentThreshold
	overDraft := 42
	creditor.setBalance(-DefaultPaymentThreshold)

	// we expect a cheque at the end of the test, but not yet
	if creditor.getLastSentCheque() != nil {
		t.Fatalf("Expected no cheques yet, but there is %v:", creditor.getLastSentCheque())
	}
	// do some accounting, no error expected, just a WARN
	err = debitorSwap.Add(int64(-overDraft), creditor.Peer)
	if err != nil {
		t.Fatal(err)
	}

	// we should now have a cheque
	if creditor.getLastSentCheque() == nil {
		t.Fatal("Expected one cheque, but there is none")
	}

	cheque := creditor.getLastSentCheque()
	expectedAmount := uint64(overDraft) + DefaultPaymentThreshold
	if cheque.CumulativePayout != expectedAmount {
		t.Fatalf("Expected cheque cumulative payout to be %d, but is %d", expectedAmount, cheque.CumulativePayout)
	}

	// because no other accounting took place in the meantime the balance should be exactly 0
	if creditor.getBalance() != 0 {
		t.Fatalf("Expected debitorSwap balance to be 0, but is %d", creditor.getBalance())
	}

	// do some accounting again to trigger a second cheque
	if err = debitorSwap.Add(int64(-DefaultPaymentThreshold), creditor.Peer); err != nil {
		t.Fatal(err)
	}

	if creditor.getBalance() != 0 {
		t.Fatalf("Expected debitorSwap balance to be 0, but is %d", creditor.getBalance())
	}
}

// TestTriggerDisconnectThreshold is to test that no further accounting takes place
// when we reach the disconnect threshold
// It is the creditor who triggers the disconnect from a overdraft creditor
func TestTriggerDisconnectThreshold(t *testing.T) {
	log.Debug("create test swap")
	creditorSwap, clean := newTestSwap(t, beneficiaryKey)
	defer clean()

	// create a dummy pper
<<<<<<< HEAD
	cPeer := newDummyPeer()
	debitor := NewPeer(cPeer.Peer, creditorSwap, common.Address{}, common.Address{})
	// set the debitor as peer into the creditor's swap
	creditorSwap.peers[debitor.ID()] = debitor
=======
	cPeer := newDummyPeerWithSpec(Spec)
	debitor, err := creditorSwap.addPeer(cPeer.Peer, common.Address{}, common.Address{})
	if err != nil {
		t.Fatal(err)
	}
>>>>>>> da6ccfdf

	// set the balance to manually be at DisconnectThreshold
	overDraft := 42
	expectedBalance := int64(DefaultDisconnectThreshold)
	// we don't expect any change after the test
	debitor.setBalance(expectedBalance)
	// we also don't expect any cheques yet
	if debitor.getLastSentCheque() != nil {
		t.Fatalf("Expected no cheques yet, but there is %v", debitor.getLastSentCheque())
	}
	// now do some accounting
	err = creditorSwap.Add(int64(overDraft), debitor.Peer)
	// it should fail due to overdraft
	if err == nil {
		t.Fatal("Expected an error due to overdraft, but did not get any")
	}
	// no balance change expected
	if debitor.getBalance() != expectedBalance {
		t.Fatalf("Expected balance to be %d, but is %d", expectedBalance, debitor.getBalance())
	}
	// still no cheques expected
	if debitor.getLastSentCheque() != nil {
		t.Fatalf("Expected still no cheques yet, but there is %v", debitor.getLastSentCheque())
	}

	// let's do the whole thing again (actually a bit silly, it's somehow simulating the peer would have been dropped)
	err = creditorSwap.Add(int64(overDraft), debitor.Peer)
	if err == nil {
		t.Fatal("Expected an error due to overdraft, but did not get any")
	}

	if debitor.getBalance() != expectedBalance {
		t.Fatalf("Expected balance to be %d, but is %d", expectedBalance, debitor.getBalance())
	}

	if debitor.getLastSentCheque() != nil {
		t.Fatalf("Expected no cheques yet, but there is %v", debitor.getLastSentCheque())
	}
}

// TestSwapRPC tests some basic things over RPC
// We want this so that we can check the API works
func TestSwapRPC(t *testing.T) {

	if runtime.GOOS == "windows" {
		t.Skip()
	}

	var (
		ipcPath = ".swap.ipc"
		err     error
	)

	swap, clean := newTestSwap(t, ownerKey)
	defer clean()

	// need to have a dummy contract or the call will fail at `GetParams` due to `NewAPI`
	swap.contract, err = contract.InstanceAt(common.Address{}, swap.backend)
	if err != nil {
		t.Fatal(err)
	}

	// start a service stack
	stack := createAndStartSvcNode(swap, ipcPath, t)
	defer func() {
		go stack.Stop()
	}()

	// use unique IPC path on windows
	ipcPath = filepath.Join(stack.DataDir(), ipcPath)

	// connect to the servicenode RPCs
	rpcclient, err := rpc.Dial(ipcPath)
	if err != nil {
		t.Fatal(err)
	}
	defer os.RemoveAll(stack.DataDir())

	// create dummy peers so that we can artificially set balances and query
	dummyPeer1 := newDummyPeer()
	dummyPeer2 := newDummyPeer()
	id1 := dummyPeer1.ID()
	id2 := dummyPeer2.ID()

	// set some fake balances
	fakeBalance1 := int64(234)
	fakeBalance2 := int64(-100)

	// query a first time, should give error
	var balance int64
	err = rpcclient.Call(&balance, "swap_balance", id1)
	// at this point no balance should be there:  no peer registered with Swap
	if err == nil {
		t.Fatal("Expected error but no error received")
	}
	log.Debug("servicenode balance", "balance", balance)

	// ...thus balance should be zero
	if balance != 0 {
		t.Fatalf("Expected balance to be 0 but it is %d", balance)
	}

	peer1, err := swap.addPeer(dummyPeer1.Peer, common.Address{}, common.Address{})
	if err != nil {
		t.Fatal(err)
	}

	if err := peer1.setBalance(fakeBalance1); err != nil {
		t.Fatal(err)
	}

	peer2, err := swap.addPeer(dummyPeer2.Peer, common.Address{}, common.Address{})
	if err != nil {
		t.Fatal(err)
	}

	if err := peer2.setBalance(fakeBalance2); err != nil {
		t.Fatal(err)
	}

	// query them, values should coincide
	err = rpcclient.Call(&balance, "swap_balance", id1)
	if err != nil {
		t.Fatal(err)
	}
	log.Debug("balance1", "balance1", balance)
	if balance != fakeBalance1 {
		t.Fatalf("Expected balance %d to be equal to fake balance %d, but it is not", balance, fakeBalance1)
	}

	err = rpcclient.Call(&balance, "swap_balance", id2)
	if err != nil {
		t.Fatal(err)
	}
	log.Debug("balance2", "balance2", balance)
	if balance != fakeBalance2 {
		t.Fatalf("Expected balance %d to be equal to fake balance %d, but it is not", balance, fakeBalance2)
	}

	// now call all balances
	allBalances := make(map[enode.ID]int64)
	err = rpcclient.Call(&allBalances, "swap_balances")
	if err != nil {
		t.Fatal(err)
	}
	log.Debug("received balances", "allBalances", allBalances)

	var sum int64
	for _, v := range allBalances {
		sum += v
	}

	fakeSum := fakeBalance1 + fakeBalance2
	if sum != fakeSum {
		t.Fatalf("Expected total balance to be %d, but it %d", fakeSum, sum)
	}

	balances, err := swap.Balances()
	if err != nil {
		t.Fatal(err)
	}

	if !reflect.DeepEqual(allBalances, balances) {
		t.Fatal("Balances are not deep equal")
	}
}

// createAndStartSvcNode setup a p2p service and start it
func createAndStartSvcNode(swap *Swap, ipcPath string, t *testing.T) *node.Node {
	stack, err := newServiceNode(ipcPath, 0, 0)
	if err != nil {
		t.Fatal("Create servicenode #1 fail", "err", err)
	}

	swapsvc := func(ctx *node.ServiceContext) (node.Service, error) {
		return swap, nil
	}

	err = stack.Register(swapsvc)
	if err != nil {
		t.Fatal("Register service in servicenode #1 fail", "err", err)
	}

	// start the nodes
	err = stack.Start()
	if err != nil {
		t.Fatal("servicenode #1 start failed", "err", err)
	}

	return stack
}

// newServiceNode creates a p2p.Service node stub
func newServiceNode(ipcPath string, httpport int, wsport int, modules ...string) (*node.Node, error) {
	var err error
	cfg := &node.DefaultConfig
	cfg.P2P.EnableMsgEvents = true
	cfg.P2P.NoDiscovery = true
	cfg.IPCPath = ipcPath
	cfg.DataDir, err = ioutil.TempDir("", "test-Service-node")
	if err != nil {
		return nil, err
	}
	if httpport > 0 {
		cfg.HTTPHost = node.DefaultHTTPHost
		cfg.HTTPPort = httpport
	}
	if wsport > 0 {
		cfg.WSHost = node.DefaultWSHost
		cfg.WSPort = wsport
		cfg.WSOrigins = []string{"*"}
		for i := 0; i < len(modules); i++ {
			cfg.WSModules = append(cfg.WSModules, modules[i])
		}
	}
	stack, err := node.New(cfg)
	if err != nil {
		return nil, fmt.Errorf("ServiceNode create fail: %v", err)
	}
	return stack, nil
}<|MERGE_RESOLUTION|>--- conflicted
+++ resolved
@@ -207,18 +207,11 @@
 	defer cleanup()
 
 	// create a dummy pper
-<<<<<<< HEAD
 	cPeer := newDummyPeer()
-	creditor := NewPeer(cPeer.Peer, debitorSwap, common.Address{}, common.Address{})
-	// set the creditor as peer into the debitor's swap
-	debitorSwap.peers[creditor.ID()] = creditor
-=======
-	cPeer := newDummyPeerWithSpec(Spec)
 	creditor, err := debitorSwap.addPeer(cPeer.Peer, common.Address{}, common.Address{})
 	if err != nil {
 		t.Fatal(err)
 	}
->>>>>>> da6ccfdf
 
 	// set the balance to manually be at PaymentThreshold
 	overDraft := 42
@@ -269,18 +262,11 @@
 	defer clean()
 
 	// create a dummy pper
-<<<<<<< HEAD
 	cPeer := newDummyPeer()
-	debitor := NewPeer(cPeer.Peer, creditorSwap, common.Address{}, common.Address{})
-	// set the debitor as peer into the creditor's swap
-	creditorSwap.peers[debitor.ID()] = debitor
-=======
-	cPeer := newDummyPeerWithSpec(Spec)
 	debitor, err := creditorSwap.addPeer(cPeer.Peer, common.Address{}, common.Address{})
 	if err != nil {
 		t.Fatal(err)
 	}
->>>>>>> da6ccfdf
 
 	// set the balance to manually be at DisconnectThreshold
 	overDraft := 42
