// Copyright 2019 The Swarm Authors
// This file is part of the Swarm library.
//
// The Swarm library is free software: you can redistribute it and/or modify
// it under the terms of the GNU Lesser General Public License as published by
// the Free Software Foundation, either version 3 of the License, or
// (at your option) any later version.
//
// The Swarm library is distributed in the hope that it will be useful,
// but WITHOUT ANY WARRANTY; without even the implied warranty of
// MERCHANTABILITY or FITNESS FOR A PARTICULAR PURPOSE. See the
// GNU Lesser General Public License for more details.
//
// You should have received a copy of the GNU Lesser General Public License
// along with the Swarm library. If not, see <http://www.gnu.org/licenses/>.

package swap

import (
	"context"
	"errors"
	"fmt"
	"strconv"
	"sync"

	"github.com/ethereum/go-ethereum/common"
<<<<<<< HEAD
=======
	"github.com/ethersphere/swarm/log"
>>>>>>> bbb86121
	"github.com/ethersphere/swarm/p2p/protocols"
)

// ErrDontOwe indictates that no balance is actially owned
var ErrDontOwe = errors.New("no negative balance")

// Peer is a devp2p peer for the Swap protocol
type Peer struct {
	*protocols.Peer
	lock               sync.RWMutex
	swap               *Swap
	beneficiary        common.Address
	contractAddress    common.Address
	lastReceivedCheque *Cheque
	lastSentCheque     *Cheque
	balance            int64
}

// NewPeer creates a new swap Peer instance
<<<<<<< HEAD
func NewPeer(p *protocols.Peer, s *Swap, beneficiary common.Address, contractAddress common.Address) (*Peer, error) {
	peer := &Peer{
=======
func NewPeer(p *protocols.Peer, s *Swap, beneficiary common.Address, contractAddress common.Address) (peer *Peer, err error) {
	peer = &Peer{
>>>>>>> bbb86121
		Peer:            p,
		swap:            s,
		beneficiary:     beneficiary,
		contractAddress: contractAddress,
	}

<<<<<<< HEAD
	var err error
=======
>>>>>>> bbb86121
	if peer.lastReceivedCheque, err = s.loadLastReceivedCheque(p.ID()); err != nil {
		return nil, err
	}

	if peer.lastSentCheque, err = s.loadLastSentCheque(p.ID()); err != nil {
		return nil, err
	}

	if peer.balance, err = s.loadBalance(p.ID()); err != nil {
		return nil, err
	}
	return peer, nil
}

func (p *Peer) getLastReceivedCheque() *Cheque {
	return p.lastReceivedCheque
}

func (p *Peer) getLastSentCheque() *Cheque {
	return p.lastSentCheque
}

func (p *Peer) setLastReceivedCheque(cheque *Cheque) error {
	p.lastReceivedCheque = cheque
	return p.swap.saveLastReceivedCheque(p.ID(), cheque)
}

func (p *Peer) setLastSentCheque(cheque *Cheque) error {
	p.lastSentCheque = cheque
	return p.swap.saveLastSentCheque(p.ID(), cheque)
}

func (p *Peer) getLastCumulativePayout() uint64 {
	lastCheque := p.getLastReceivedCheque()
	if lastCheque != nil {
		return lastCheque.CumulativePayout
	}
	return 0
}

func (p *Peer) setBalance(balance int64) error {
	p.balance = balance
	return p.swap.saveBalance(p.ID(), balance)
}

func (p *Peer) getBalance() int64 {
	return p.balance
}

// To be called with mutex already held
func (p *Peer) updateBalance(amount int64) error {
	//adjust the balance
	//if amount is negative, it will decrease, otherwise increase
	newBalance := p.getBalance() + amount
	if err := p.setBalance(newBalance); err != nil {
		return err
	}
<<<<<<< HEAD
	p.swap.logger.Debug("balance for peer after accounting", "peer", p.ID().String(), "balance", strconv.FormatInt(newBalance, 10))
=======
	log.Debug("balance for peer after accounting", "peer", p.ID().String(), "balance", strconv.FormatInt(newBalance, 10))
>>>>>>> bbb86121
	return nil
}

// createCheque creates a new cheque whose beneficiary will be the peer and
// whose amount is based on the last cheque and current balance for this peer
// The cheque will be signed and point to the issuer's contract
// To be called with mutex already held
// Caller must be careful that the same resources aren't concurrently read and written by multiple routines
func (p *Peer) createCheque() (*Cheque, error) {
	var cheque *Cheque
	var err error

	if p.getBalance() >= 0 {
		return nil, fmt.Errorf("expected negative balance, found: %d", p.getBalance())
	}
	// the balance should be negative here, we take the absolute value:
	honey := uint64(-p.getBalance())

<<<<<<< HEAD
	// TODO: this must probably be locked
=======
>>>>>>> bbb86121
	amount, err := p.swap.oracle.GetPrice(honey)
	if err != nil {
		return nil, fmt.Errorf("error getting price from oracle: %v", err)
	}

	total := p.getLastCumulativePayout()

	cheque = &Cheque{
		ChequeParams: ChequeParams{
			CumulativePayout: total + amount,
			Contract:         p.swap.owner.Contract,
			Beneficiary:      p.beneficiary,
		},
		Honey: honey,
	}
	cheque.Signature, err = cheque.Sign(p.swap.owner.privateKey)

	return cheque, err
}

// sendCheque sends a cheque to peer
// To be called with mutex already held
// Caller must be careful that the same resources aren't concurrently read and written by multiple routines
func (p *Peer) sendCheque() error {
	cheque, err := p.createCheque()
	if err != nil {
		return fmt.Errorf("error while creating cheque: %v", err)
	}

<<<<<<< HEAD
	p.swap.logger.Info("sending cheque", "honey", cheque.Honey, "cumulativePayout", cheque.ChequeParams.CumulativePayout, "beneficiary", cheque.Beneficiary, "contract", cheque.Contract)

=======
>>>>>>> bbb86121
	if err := p.setLastSentCheque(cheque); err != nil {
		return fmt.Errorf("error while storing the last cheque: %v", err)
	}

	if err := p.updateBalance(int64(cheque.Honey)); err != nil {
		return err
	}

<<<<<<< HEAD
=======
	log.Info("sending cheque", "honey", cheque.Honey, "cumulativePayout", cheque.ChequeParams.CumulativePayout, "beneficiary", cheque.Beneficiary, "contract", cheque.Contract)

>>>>>>> bbb86121
	return p.Send(context.Background(), &EmitChequeMsg{
		Cheque: cheque,
	})
}<|MERGE_RESOLUTION|>--- conflicted
+++ resolved
@@ -24,10 +24,6 @@
 	"sync"
 
 	"github.com/ethereum/go-ethereum/common"
-<<<<<<< HEAD
-=======
-	"github.com/ethersphere/swarm/log"
->>>>>>> bbb86121
 	"github.com/ethersphere/swarm/p2p/protocols"
 )
 
@@ -47,23 +43,14 @@
 }
 
 // NewPeer creates a new swap Peer instance
-<<<<<<< HEAD
-func NewPeer(p *protocols.Peer, s *Swap, beneficiary common.Address, contractAddress common.Address) (*Peer, error) {
-	peer := &Peer{
-=======
 func NewPeer(p *protocols.Peer, s *Swap, beneficiary common.Address, contractAddress common.Address) (peer *Peer, err error) {
 	peer = &Peer{
->>>>>>> bbb86121
 		Peer:            p,
 		swap:            s,
 		beneficiary:     beneficiary,
 		contractAddress: contractAddress,
 	}
 
-<<<<<<< HEAD
-	var err error
-=======
->>>>>>> bbb86121
 	if peer.lastReceivedCheque, err = s.loadLastReceivedCheque(p.ID()); err != nil {
 		return nil, err
 	}
@@ -121,11 +108,7 @@
 	if err := p.setBalance(newBalance); err != nil {
 		return err
 	}
-<<<<<<< HEAD
 	p.swap.logger.Debug("balance for peer after accounting", "peer", p.ID().String(), "balance", strconv.FormatInt(newBalance, 10))
-=======
-	log.Debug("balance for peer after accounting", "peer", p.ID().String(), "balance", strconv.FormatInt(newBalance, 10))
->>>>>>> bbb86121
 	return nil
 }
 
@@ -144,10 +127,6 @@
 	// the balance should be negative here, we take the absolute value:
 	honey := uint64(-p.getBalance())
 
-<<<<<<< HEAD
-	// TODO: this must probably be locked
-=======
->>>>>>> bbb86121
 	amount, err := p.swap.oracle.GetPrice(honey)
 	if err != nil {
 		return nil, fmt.Errorf("error getting price from oracle: %v", err)
@@ -177,11 +156,6 @@
 		return fmt.Errorf("error while creating cheque: %v", err)
 	}
 
-<<<<<<< HEAD
-	p.swap.logger.Info("sending cheque", "honey", cheque.Honey, "cumulativePayout", cheque.ChequeParams.CumulativePayout, "beneficiary", cheque.Beneficiary, "contract", cheque.Contract)
-
-=======
->>>>>>> bbb86121
 	if err := p.setLastSentCheque(cheque); err != nil {
 		return fmt.Errorf("error while storing the last cheque: %v", err)
 	}
@@ -190,11 +164,8 @@
 		return err
 	}
 
-<<<<<<< HEAD
-=======
-	log.Info("sending cheque", "honey", cheque.Honey, "cumulativePayout", cheque.ChequeParams.CumulativePayout, "beneficiary", cheque.Beneficiary, "contract", cheque.Contract)
+	p.swap.logger.Info("sending cheque", "honey", cheque.Honey, "cumulativePayout", cheque.ChequeParams.CumulativePayout, "beneficiary", cheque.Beneficiary, "contract", cheque.Contract)
 
->>>>>>> bbb86121
 	return p.Send(context.Background(), &EmitChequeMsg{
 		Cheque: cheque,
 	})
