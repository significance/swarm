// Copyright 2018 The go-ethereum Authors
// This file is part of the go-ethereum library.
//
// The go-ethereum library is free software: you can redistribute it and/or modify
// it under the terms of the GNU Lesser General Public License as published by
// the Free Software Foundation, either version 3 of the License, or
// (at your option) any later version.
//
// The go-ethereum library is distributed in the hope that it will be useful,
// but WITHOUT ANY WARRANTY; without even the implied warranty of
// MERCHANTABILITY or FITNESS FOR A PARTICULAR PURPOSE. See the
// GNU Lesser General Public License for more details.
//
// You should have received a copy of the GNU Lesser General Public License
// along with the go-ethereum library. If not, see <http://www.gnu.org/licenses/>.

package swap

import (
	"bytes"
	"context"
	"crypto/ecdsa"
	"encoding/json"
	"fmt"
	"io/ioutil"
	"math/big"
	mrand "math/rand"
	"os"
	"reflect"
	"testing"
	"time"

	"github.com/ethereum/go-ethereum/accounts/abi/bind"
	"github.com/ethereum/go-ethereum/accounts/abi/bind/backends"
	"github.com/ethereum/go-ethereum/common"
	"github.com/ethereum/go-ethereum/core"
	"github.com/ethereum/go-ethereum/core/types"
	"github.com/ethereum/go-ethereum/crypto"
	"github.com/ethereum/go-ethereum/log"
	"github.com/ethereum/go-ethereum/p2p"
	"github.com/ethereum/go-ethereum/p2p/enode"
	"github.com/ethereum/go-ethereum/p2p/simulations/adapters"
	contract "github.com/ethersphere/go-sw3/contracts-v0-1-0/simpleswap"
	cswap "github.com/ethersphere/swarm/contracts/swap"
	"github.com/ethersphere/swarm/p2p/protocols"
	"github.com/ethersphere/swarm/state"
	"github.com/ethersphere/swarm/testutil"
)

var (
	ownerKey, _        = crypto.HexToECDSA("634fb5a872396d9693e5c9f9d7233cfa93f395c093371017ff44aa9ae6564cdd")
	ownerAddress       = crypto.PubkeyToAddress(ownerKey.PublicKey)
	beneficiaryKey, _  = crypto.HexToECDSA("6f05b0a29723ca69b1fc65d11752cee22c200cf3d2938e670547f7ae525be112")
	beneficiaryAddress = crypto.PubkeyToAddress(beneficiaryKey.PublicKey)
	testChequeSig      = common.Hex2Bytes("a53e7308bb5590b45cabf44538508ccf1760b53eea721dd50bfdd044547e38b412142da9f3c690a940d6ee390d3f365a38df02b2688cea17f303f6de01268c2e1c")
	testChequeContract = common.HexToAddress("0x4405415b2B8c9F9aA83E151637B8378dD3bcfEDD") // second contract created by ownerKey
	gasLimit           = uint64(8000000)
	testBackend        *swapTestBackend
)

// booking represents an accounting movement in relation to a particular node: `peer`
// if `amount` is positive, it means the node which adds this booking will be credited in respect to `peer`
// otherwise it will be debited
type booking struct {
	amount int64
	peer   *protocols.Peer
}

// swapTestBackend encapsulates the SimulatedBackend and can offer
// additional properties for the tests
type swapTestBackend struct {
	*backends.SimulatedBackend
	// the async cashing go routine needs synchronization for tests
	cashDone chan struct{}
}

func init() {
	testutil.Init()
	mrand.Seed(time.Now().UnixNano())

	// create a single backend for all tests
	testBackend = newTestBackend()
	// commit the initial "pre-mined" accounts (issuer and beneficiary addresses)
	testBackend.Commit()
}

// newTestBackend creates a new test backend instance
func newTestBackend() *swapTestBackend {
	defaultBackend := backends.NewSimulatedBackend(core.GenesisAlloc{
		ownerAddress:       {Balance: big.NewInt(1000000000)},
		beneficiaryAddress: {Balance: big.NewInt(1000000000)},
	}, gasLimit)
	return &swapTestBackend{
		SimulatedBackend: defaultBackend,
	}
}

// Test getting a peer's balance
func TestPeerBalance(t *testing.T) {
	// create a test swap account
	swap, testPeer, clean := newTestSwapAndPeer(t, ownerKey)
	defer clean()

	// test for correct value
	testPeer.setBalance(888)
	b, err := swap.Balance(testPeer.ID())
	if err != nil {
		t.Fatal(err)
	}
	if b != 888 {
		t.Fatalf("Expected peer's balance to be %d, but is %d", 888, b)
	}

	// test for inexistent node
	id := adapters.RandomNodeConfig().ID
	_, err = swap.Balance(id)
	if err == nil {
		t.Fatal("Expected call to fail, but it didn't!")
	}
	if err != state.ErrNotFound {
		t.Fatalf("Expected test to fail with %s, but is %s", "ErrorNotFound", err.Error())
	}
}

// Test getting balances for all known peers
func TestAllBalances(t *testing.T) {
	// create a test swap account
	swap, clean := newTestSwap(t, ownerKey)
	defer clean()

	balances, err := swap.Balances()
	if err != nil {
		t.Fatal(err)
	}
	if len(balances) != 0 {
		t.Fatalf("Expected balances to be empty, but are %v", balances)
	}

	// test balance addition for peer
	testPeer, err := swap.addPeer(newDummyPeer().Peer, common.Address{}, common.Address{})
	if err != nil {
		t.Fatal(err)
	}
	testPeer.setBalance(808)
	testBalances(t, swap, map[enode.ID]int64{testPeer.ID(): 808})

	// test successive balance addition for peer
	testPeer2, err := swap.addPeer(newDummyPeer().Peer, common.Address{}, common.Address{})
	if err != nil {
		t.Fatal(err)
	}
	testPeer2.setBalance(909)
	testBalances(t, swap, map[enode.ID]int64{testPeer.ID(): 808, testPeer2.ID(): 909})

	// test balance change for peer
	testPeer.setBalance(303)
	testBalances(t, swap, map[enode.ID]int64{testPeer.ID(): 303, testPeer2.ID(): 909})
}

func testBalances(t *testing.T, swap *Swap, expectedBalances map[enode.ID]int64) {
	t.Helper()
	balances, err := swap.Balances()
	if err != nil {
		t.Fatal(err)
	}
	if !reflect.DeepEqual(balances, expectedBalances) {
		t.Fatalf("Expected node's balances to be %d, but are %d", expectedBalances, balances)
	}
}

type storeKeysTestCases struct {
	nodeID                    enode.ID
	expectedBalanceKey        string
	expectedSentChequeKey     string
	expectedReceivedChequeKey string
}

// Test the getting balance and cheques store keys based on a node ID, and the reverse process as well
func TestStoreKeys(t *testing.T) {
	testCases := []storeKeysTestCases{
		{enode.HexID("f6876a1f73947b0495d36e648aeb74f952220c3b03e66a1cc786863f6104fa56"), "balance_f6876a1f73947b0495d36e648aeb74f952220c3b03e66a1cc786863f6104fa56", "sent_cheque_f6876a1f73947b0495d36e648aeb74f952220c3b03e66a1cc786863f6104fa56", "received_cheque_f6876a1f73947b0495d36e648aeb74f952220c3b03e66a1cc786863f6104fa56"},
		{enode.HexID("93a3309412ff6204ec9b9469200742f62061932009e744def79ef96492673e6c"), "balance_93a3309412ff6204ec9b9469200742f62061932009e744def79ef96492673e6c", "sent_cheque_93a3309412ff6204ec9b9469200742f62061932009e744def79ef96492673e6c", "received_cheque_93a3309412ff6204ec9b9469200742f62061932009e744def79ef96492673e6c"},
		{enode.HexID("c19ecf22f02f77f4bb320b865d3f37c6c592d32a1c9b898efb552a5161a1ee44"), "balance_c19ecf22f02f77f4bb320b865d3f37c6c592d32a1c9b898efb552a5161a1ee44", "sent_cheque_c19ecf22f02f77f4bb320b865d3f37c6c592d32a1c9b898efb552a5161a1ee44", "received_cheque_c19ecf22f02f77f4bb320b865d3f37c6c592d32a1c9b898efb552a5161a1ee44"},
	}
	testStoreKeys(t, testCases)
}

func testStoreKeys(t *testing.T, testCases []storeKeysTestCases) {
	for _, testCase := range testCases {
		t.Run(fmt.Sprint(testCase.nodeID), func(t *testing.T) {
			actualBalanceKey := balanceKey(testCase.nodeID)
			actualSentChequeKey := sentChequeKey(testCase.nodeID)
			actualReceivedChequeKey := receivedChequeKey(testCase.nodeID)

			if actualBalanceKey != testCase.expectedBalanceKey {
				t.Fatalf("Expected balance key to be %s, but is %s instead.", testCase.expectedBalanceKey, actualBalanceKey)
			}
			if actualSentChequeKey != testCase.expectedSentChequeKey {
				t.Fatalf("Expected sent cheque key to be %s, but is %s instead.", testCase.expectedSentChequeKey, actualSentChequeKey)
			}
			if actualReceivedChequeKey != testCase.expectedReceivedChequeKey {
				t.Fatalf("Expected received cheque key to be %s, but is %s instead.", testCase.expectedReceivedChequeKey, actualReceivedChequeKey)
			}

			nodeID := keyToID(actualBalanceKey, balancePrefix)
			if nodeID != testCase.nodeID {
				t.Fatalf("Expected node ID to be %v, but is %v instead.", testCase.nodeID, nodeID)
			}
			nodeID = keyToID(actualSentChequeKey, sentChequePrefix)
			if nodeID != testCase.nodeID {
				t.Fatalf("Expected node ID to be %v, but is %v instead.", testCase.nodeID, nodeID)
			}
			nodeID = keyToID(actualReceivedChequeKey, receivedChequePrefix)
			if nodeID != testCase.nodeID {
				t.Fatalf("Expected node ID to be %v, but is %v instead.", testCase.nodeID, nodeID)
			}
		})
	}
}

// Test the correct storing of peer balances through the store after node balance updates
func TestStoreBalances(t *testing.T) {
	// create a test swap account
	s, clean := newTestSwap(t, ownerKey)
	defer clean()

	// modify balances both in memory and in store
	testPeer, err := s.addPeer(newDummyPeer().Peer, common.Address{}, common.Address{})
	if err != nil {
		t.Fatal(err)
	}
	testPeerID := testPeer.ID()
	peerBalance := int64(29)
	if err := testPeer.setBalance(peerBalance); err != nil {
		t.Fatal(err)
	}
	// store balance for peer should match
	comparePeerBalance(t, s, testPeerID, peerBalance)

	// update balances for second peer
	testPeer2, err := s.addPeer(newDummyPeer().Peer, common.Address{}, common.Address{})
	if err != nil {
		t.Fatal(err)
	}
	testPeer2ID := testPeer2.ID()
	peer2Balance := int64(-76)

	if err := testPeer2.setBalance(peer2Balance); err != nil {
		t.Fatal(err)
	}
	// store balance for each peer should match
	comparePeerBalance(t, s, testPeerID, peerBalance)
	comparePeerBalance(t, s, testPeer2ID, peer2Balance)
}

func comparePeerBalance(t *testing.T, s *Swap, peer enode.ID, expectedPeerBalance int64) {
	t.Helper()
	var peerBalance int64
	err := s.store.Get(balanceKey(peer), &peerBalance)
	if err != nil && err != state.ErrNotFound {
		t.Error("Unexpected peer balance retrieval failure.")
	}
	if peerBalance != expectedPeerBalance {
		t.Errorf("Expected peer store balance to be %d, but is %d instead.", expectedPeerBalance, peerBalance)
	}
}

// Test that repeated bookings do correct accounting
func TestRepeatedBookings(t *testing.T) {
	// create a test swap account
	swap, clean := newTestSwap(t, ownerKey)
	defer clean()

	var bookings []booking

	// credits to peer 1
	testPeer, err := swap.addPeer(newDummyPeer().Peer, common.Address{}, common.Address{})
	if err != nil {
		t.Fatal(err)
	}
	bookingAmount := int64(mrand.Intn(100))
	bookingQuantity := 1 + mrand.Intn(10)
	testPeerBookings(t, swap, &bookings, bookingAmount, bookingQuantity, testPeer.Peer)

	// debits to peer 2
	testPeer2, err := swap.addPeer(newDummyPeer().Peer, common.Address{}, common.Address{})
	if err != nil {
		t.Fatal(err)
	}
	bookingAmount = 0 - int64(mrand.Intn(100))
	bookingQuantity = 1 + mrand.Intn(10)
	testPeerBookings(t, swap, &bookings, bookingAmount, bookingQuantity, testPeer2.Peer)

	// credits and debits to peer 2
	mixedBookings := []booking{
		{int64(mrand.Intn(100)), testPeer2.Peer},
		{int64(0 - mrand.Intn(55)), testPeer2.Peer},
		{int64(0 - mrand.Intn(999)), testPeer2.Peer},
	}
	addBookings(swap, mixedBookings)
	verifyBookings(t, swap, append(bookings, mixedBookings...))
}

// TestResetBalance tests that balances are correctly reset
// The test deploys creates swap instances for each node,
// deploys simulated contracts, sets the balance of each
// other node to some arbitrary number above thresholds,
// and then calls both `sendCheque` on one side and
// `handleEmitChequeMsg` in order to simulate a roundtrip
// and see that both have reset the balance correctly
func TestResetBalance(t *testing.T) {
	// create both test swap accounts
	creditorSwap, clean1 := newTestSwap(t, beneficiaryKey)
	debitorSwap, clean2 := newTestSwap(t, ownerKey)
	defer clean1()
	defer clean2()

	ctx := context.Background()
	// deploying would strictly speaking not be necessary, as the signing would also just work
	// with empty contract addresses. Nevertheless to avoid later suprises and for
	// coherence and clarity we deploy here so that we get a simulated contract address
	err := testDeploy(ctx, creditorSwap.backend, creditorSwap)
	if err != nil {
		t.Fatal(err)
	}
	err = testDeploy(ctx, debitorSwap.backend, debitorSwap)
	if err != nil {
		t.Fatal(err)
	}

	// create Peer instances
	// NOTE: remember that these are peer instances representing each **a model of the remote peer** for every local node
	// so creditor is the model of the remote mode for the debitor! (and vice versa)
	cPeer := newDummyPeerWithSpec(Spec)
	dPeer := newDummyPeerWithSpec(Spec)
	creditor, err := debitorSwap.addPeer(cPeer.Peer, creditorSwap.owner.address, debitorSwap.owner.Contract)
	if err != nil {
		t.Fatal(err)
	}
	debitor, err := creditorSwap.addPeer(dPeer.Peer, debitorSwap.owner.address, debitorSwap.owner.Contract)
	if err != nil {
		t.Fatal(err)
	}

	// set balances arbitrarily
	testAmount := int64(DefaultPaymentThreshold + 42)
	debitor.setBalance(testAmount)
	creditor.setBalance(-testAmount)

	// setup the wait for mined transaction function for testing
	cleanup := setupContractTest()
	defer cleanup()

	// now simulate sending the cheque to the creditor from the debitor
	creditor.sendCheque()
	// the debitor should have already reset its balance
	if creditor.getBalance() != 0 {
		t.Fatalf("unexpected balance to be 0, but it is %d", creditor.getBalance())
	}

	// now load the cheque that the debitor created...
	cheque := creditor.getLastSentCheque()
	if cheque == nil {
		t.Fatal("expected to find a cheque, but it was empty")
	}
	// ...create a message...
	msg := &EmitChequeMsg{
		Cheque: cheque,
	}
	// now we need to create the channel...
	testBackend.cashDone = make(chan struct{})
	// ...and trigger message handling on the receiver side (creditor)
	// remember that debitor is the model of the remote node for the creditor...
	err = creditorSwap.handleEmitChequeMsg(ctx, debitor, msg)
	if err != nil {
		t.Fatal(err)
	}
	// ...on which we wait until the cashCheque is actually terminated (ensures proper nounce count)
	select {
	case <-testBackend.cashDone:
		log.Debug("cash transaction completed and committed")
	case <-time.After(4 * time.Second):
		t.Fatalf("Timeout waiting for cash transactions to complete")
	}
	// finally check that the creditor also successfully reset the balances
	if debitor.getBalance() != 0 {
		t.Fatalf("unexpected balance to be 0, but it is %d", debitor.getBalance())
	}
}

// generate bookings based on parameters, apply them to a Swap struct and verify the result
// append generated bookings to slice pointer
func testPeerBookings(t *testing.T, swap *Swap, bookings *[]booking, bookingAmount int64, bookingQuantity int, peer *protocols.Peer) {
	t.Helper()
	peerBookings := generateBookings(bookingAmount, bookingQuantity, peer)
	*bookings = append(*bookings, peerBookings...)
	addBookings(swap, peerBookings)
	verifyBookings(t, swap, *bookings)
}

// generate as many bookings as specified by `quantity`, each one with the indicated `amount` and `peer`
func generateBookings(amount int64, quantity int, peer *protocols.Peer) (bookings []booking) {
	for i := 0; i < quantity; i++ {
		bookings = append(bookings, booking{amount, peer})
	}
	return
}

// take a Swap struct and a list of bookings, and call the accounting function for each of them
func addBookings(swap *Swap, bookings []booking) {
	for i := 0; i < len(bookings); i++ {
		booking := bookings[i]
		swap.Add(booking.amount, booking.peer)
	}
}

// take a Swap struct and a list of bookings, and verify the resulting balances are as expected
func verifyBookings(t *testing.T, swap *Swap, bookings []booking) {
	t.Helper()
	expectedBalances := calculateExpectedBalances(swap, bookings)
	realBalances, err := swap.Balances()
	if err != nil {
		t.Fatal(err)
	}
	if !reflect.DeepEqual(expectedBalances, realBalances) {
		t.Fatalf("After %d bookings, expected balance to be %v, but is %v", len(bookings), stringifyBalance(expectedBalances), stringifyBalance(realBalances))
	}
}

// converts a balance map to a one-line string representation
func stringifyBalance(balance map[enode.ID]int64) string {
	marshaledBalance, err := json.Marshal(balance)
	if err != nil {
		return err.Error()
	}
	return string(marshaledBalance)
}

// take a swap struct and a list of bookings, and calculate the expected balances.
// the result is a map which stores the balance for all the peers present in the bookings,
// from the perspective of the node that loaded the Swap struct.
func calculateExpectedBalances(swap *Swap, bookings []booking) map[enode.ID]int64 {
	expectedBalances := make(map[enode.ID]int64)
	for i := 0; i < len(bookings); i++ {
		booking := bookings[i]
		peerID := booking.peer.ID()
		peerBalance := expectedBalances[peerID]
		// balance is not expected to be affected once past the disconnect threshold
		if peerBalance < swap.disconnectThreshold {
			peerBalance += booking.amount
		}
		expectedBalances[peerID] = peerBalance
	}
	return expectedBalances
}

// try restoring a balance from state store
// this is simulated by creating a node,
// assigning it an arbitrary balance,
// then closing the state store.
// Then we re-open the state store and check that
// the balance is still the same
func TestRestoreBalanceFromStateStore(t *testing.T) {
	// create a test swap account
	swap, testDir := newBaseTestSwap(t, ownerKey)
	defer os.RemoveAll(testDir)

	testPeer, err := swap.addPeer(newDummyPeer().Peer, common.Address{}, common.Address{})
	if err != nil {
		t.Fatal(err)
	}
	testPeer.setBalance(-8888)

	tmpBalance := testPeer.getBalance()
	swap.store.Put(testPeer.ID().String(), &tmpBalance)

	err = swap.store.Close()
	if err != nil {
		t.Fatal(err)
	}
	swap.store = nil

	stateStore, err := state.NewDBStore(testDir)
	defer stateStore.Close()
	if err != nil {
		t.Fatal(err)
	}

	var newBalance int64
	stateStore.Get(testPeer.ID().String(), &newBalance)

	// compare the balances
	if tmpBalance != newBalance {
		t.Fatalf("Unexpected balance value after sending cheap message test. Expected balance: %d, balance is: %d", tmpBalance, newBalance)
	}
}

// During tests, because the cashing in of cheques is async, we should wait for the function to be returned
// Otherwise if we call `handleEmitChequeMsg` manually, it will return before the TX has been committed to the `SimulatedBackend`,
// causing subsequent TX to possibly fail due to nonce mismatch
func testCashCheque(s *Swap, otherSwap cswap.Contract, opts *bind.TransactOpts, cheque *Cheque) {
	cashCheque(s, otherSwap, opts, cheque)
	// close the channel, signals to clients that this function actually finished
	if stb, ok := s.backend.(*swapTestBackend); ok {
		if stb.cashDone != nil {
			close(stb.cashDone)
		}
	}
}

// create a test swap account with a backend
// creates a stateStore for persistence and a Swap account
func newBaseTestSwap(t *testing.T, key *ecdsa.PrivateKey) (*Swap, string) {
	t.Helper()
	dir, err := ioutil.TempDir("", "swap_test_store")
	if err != nil {
		t.Fatal(err)
	}
	stateStore, err2 := state.NewDBStore(dir)
	if err2 != nil {
		t.Fatal(err2)
	}
	log.Debug("creating simulated backend")

<<<<<<< HEAD
	swap := New(log.Logger.GetHandler, stateStore, key, common.Address{}, testBackend)
=======
	swap := New(stateStore, key, testBackend)
>>>>>>> bbb86121
	return swap, dir
}

// create a test swap account with a backend
// creates a stateStore for persistence and a Swap account
// returns a cleanup function
func newTestSwap(t *testing.T, key *ecdsa.PrivateKey) (*Swap, func()) {
	t.Helper()
	swap, dir := newBaseTestSwap(t, key)
	clean := func() {
		swap.Close()
		os.RemoveAll(dir)
	}
	return swap, clean
}

type dummyPeer struct {
	*protocols.Peer
}

// creates a dummy protocols.Peer with dummy MsgReadWriter
func newDummyPeer() *dummyPeer {
	return newDummyPeerWithSpec(nil)
}

// creates a dummy protocols.Peer with dummy MsgReadWriter
func newDummyPeerWithSpec(spec *protocols.Spec) *dummyPeer {
	id := adapters.RandomNodeConfig().ID
	rw := &dummyMsgRW{}
	protoPeer := protocols.NewPeer(p2p.NewPeer(id, "testPeer", nil), rw, spec)
	dummy := &dummyPeer{
		Peer: protoPeer,
	}
	return dummy
}

// creates cheque structure for testing
func newTestCheque() *Cheque {
	cheque := &Cheque{
		ChequeParams: ChequeParams{
			Contract:         testChequeContract,
			CumulativePayout: uint64(42),
			Beneficiary:      beneficiaryAddress,
		},
		Honey: uint64(42),
	}

	return cheque
}

// tests if encodeForSignature encodes the cheque as expected
func TestChequeEncodeForSignature(t *testing.T) {
	expectedCheque := newTestCheque()

	// encode the cheque
	encoded := expectedCheque.encodeForSignature()
	// expected value (computed through truffle/js)
	expected := common.Hex2Bytes("4405415b2b8c9f9aa83e151637b8378dd3bcfeddb8d424e9662fe0837fb1d728f1ac97cebb1085fe000000000000000000000000000000000000000000000000000000000000002a")
	if !bytes.Equal(encoded, expected) {
		t.Fatalf("Unexpected encoding of cheque. Expected encoding: %x, result is: %x", expected, encoded)
	}
}

// tests if sigHashCheque computes the correct hash to sign
func TestChequeSigHash(t *testing.T) {
	expectedCheque := newTestCheque()

	// compute the hash that will be signed
	hash := expectedCheque.sigHash()
	// expected value (computed through truffle/js)
	expected := common.Hex2Bytes("354a78a181b24d0beb1606cd9f525e6068e8e5dd96747468c21f2ecc89cb0bad")
	if !bytes.Equal(hash, expected) {
		t.Fatalf("Unexpected sigHash of cheque. Expected: %x, result is: %x", expected, hash)
	}
}

// tests if signContent computes the correct signature
func TestSignContent(t *testing.T) {
	// setup test swap object
	swap, clean := newTestSwap(t, ownerKey)
	defer clean()

	expectedCheque := newTestCheque()

	var err error

	// set the owner private key to a known key so we always get the same signature
	swap.owner.privateKey = ownerKey

	// sign the cheque
	sig, err := expectedCheque.Sign(swap.owner.privateKey)
	// expected value (computed through truffle/js)
	expected := testChequeSig
	if err != nil {
		t.Fatalf("Error in signing: %s", err)
	}
	if !bytes.Equal(sig, expected) {
		t.Fatalf("Unexpected signature for cheque. Expected: %x, result is: %x", expected, sig)
	}
}

// tests if verifyChequeSig accepts a correct signature
func TestVerifyChequeSig(t *testing.T) {
	expectedCheque := newTestCheque()
	expectedCheque.Signature = testChequeSig

	if err := expectedCheque.VerifySig(ownerAddress); err != nil {
		t.Fatalf("Invalid signature: %v", err)
	}
}

// tests if verifyChequeSig reject a signature produced by another key
func TestVerifyChequeSigWrongSigner(t *testing.T) {
	expectedCheque := newTestCheque()
	expectedCheque.Signature = testChequeSig

	// We expect the signer to be beneficiaryAddress but chequeSig is the signature from the owner
	if err := expectedCheque.VerifySig(beneficiaryAddress); err == nil {
		t.Fatal("Valid signature, should have been invalid")
	}
}

// helper function to make a signature "invalid"
func manipulateSignature(sig []byte) []byte {
	invalidSig := make([]byte, len(sig))
	copy(invalidSig, sig)
	// change one byte in the signature
	invalidSig[27] += 2
	return invalidSig
}

// tests if verifyChequeSig reject an invalid signature
func TestVerifyChequeInvalidSignature(t *testing.T) {
	expectedCheque := newTestCheque()
	expectedCheque.Signature = manipulateSignature(testChequeSig)

	if err := expectedCheque.VerifySig(ownerAddress); err == nil {
		t.Fatal("Valid signature, should have been invalid")
	}
}

// tests if TestValidateCode accepts an address with the correct bytecode
func TestValidateCode(t *testing.T) {
	swap, clean := newTestSwap(t, ownerKey)
	defer clean()

	// deploy a new swap contract
	opts := bind.NewKeyedTransactor(ownerKey)
	addr, _, _, err := cswap.Deploy(opts, swap.backend, ownerAddress, 0*time.Second)
	if err != nil {
		t.Fatalf("Error in deploy: %v", err)
	}

	testBackend.Commit()

	if err = cswap.ValidateCode(context.TODO(), swap.backend, addr); err != nil {
		t.Fatalf("Contract verification failed: %v", err)
	}
}

// tests if ValidateCode rejects an address with different bytecode
func TestValidateWrongCode(t *testing.T) {
	swap, clean := newTestSwap(t, ownerKey)
	defer clean()

	opts := bind.NewKeyedTransactor(ownerKey)

	// we deploy the ECDSA library of OpenZeppelin which has a different bytecode than swap
	addr, _, _, err := contract.DeployECDSA(opts, swap.backend)
	if err != nil {
		t.Fatalf("Error in deploy: %v", err)
	}

	testBackend.Commit()

	// since the bytecode is different this should throw an error
	if err = cswap.ValidateCode(context.TODO(), swap.backend, addr); err != cswap.ErrNotASwapContract {
		t.Fatalf("Contract verification verified wrong contract: %v", err)
	}
}

// setupContractTest is a helper function for setting up the
// blockchain wait function for testing
func setupContractTest() func() {
	// we overwrite the waitForTx function with one which the simulated backend
	// immediately commits
	currentWaitFunc := cswap.WaitFunc
	defaultCashCheque = testCashCheque
	// overwrite only for the duration of the test, so...
	cswap.WaitFunc = testWaitForTx
	return func() {
		// ...we need to set it back to original when done
		cswap.WaitFunc = currentWaitFunc
		defaultCashCheque = cashCheque
	}
}

// TestContractIntegration tests a end-to-end cheque interaction.
// First a simulated backend is created, then we deploy the issuer's swap contract.
// We issue a test cheque with the beneficiary address and on the issuer's contract,
// and immediately try to cash-in the cheque
// afterwards it attempts to cash-in a bouncing cheque
func TestContractIntegration(t *testing.T) {

	log.Debug("creating test swap")

	issuerSwap, clean := newTestSwap(t, ownerKey)
	defer clean()

	issuerSwap.owner.address = ownerAddress
	issuerSwap.owner.privateKey = ownerKey

	log.Debug("deploy issuer swap")

	ctx := context.TODO()
	err := testDeploy(ctx, testBackend, issuerSwap)
	if err != nil {
		t.Fatal(err)
	}

	log.Debug("deployed. signing cheque")

	cheque := newTestCheque()
	cheque.ChequeParams.Contract = issuerSwap.owner.Contract
	cheque.Signature, err = cheque.Sign(issuerSwap.owner.privateKey)
	if err != nil {
		t.Fatal(err)
	}

	log.Debug("sending cheque...")

	// setup the wait for mined transaction function for testing
	cleanup := setupContractTest()
	defer cleanup()

	opts := bind.NewKeyedTransactor(beneficiaryKey)
	opts.Value = big.NewInt(0)
	opts.Context = ctx

	// test cashing in, for this we need balance in the contract
	// => send some money
	log.Debug("send money to contract")
	nonce, err := testBackend.NonceAt(ctx, issuerSwap.owner.address, nil)
	if err != nil {
		t.Fatal(err)
	}
	depoTx := types.NewTransaction(
		nonce,
		issuerSwap.owner.Contract,
		big.NewInt(int64(cheque.CumulativePayout)),
		50000,
		big.NewInt(int64(0)),
		[]byte{},
	)
	depoTxs, err := types.SignTx(depoTx, types.HomesteadSigner{}, issuerSwap.owner.privateKey)
	if err != nil {
		t.Fatal(err)
	}
	testBackend.SendTransaction(context.TODO(), depoTxs)

	log.Debug("cash-in the cheque")
	cashResult, receipt, err := issuerSwap.contract.CashChequeBeneficiary(opts, testBackend, beneficiaryAddress, big.NewInt(int64(cheque.CumulativePayout)), cheque.Signature)
	testBackend.Commit()
	if err != nil {
		t.Fatal(err)
	}
	if receipt.Status != 1 {
		t.Fatalf("Bad status %d", receipt.Status)
	}
	if cashResult.Bounced {
		t.Fatal("cashing bounced")
	}

	// check state, check that cheque is indeed there
	result, err := issuerSwap.contract.PaidOut(nil, beneficiaryAddress)
	if err != nil {
		t.Fatal(err)
	}
	if result.Uint64() != cheque.CumulativePayout {
		t.Fatalf("Wrong cumulative payout %d", result)
	}
	log.Debug("cheques result", "result", result)

	// create a cheque that will bounce
	bouncingCheque := newTestCheque()
	bouncingCheque.ChequeParams.Contract = issuerSwap.owner.Contract
	bouncingCheque.CumulativePayout = bouncingCheque.CumulativePayout + 10
	bouncingCheque.Signature, err = bouncingCheque.Sign(issuerSwap.owner.privateKey)
	if err != nil {
		t.Fatal(err)
	}

	log.Debug("try to cash-in the bouncing cheque")
	cashResult, receipt, err = issuerSwap.contract.CashChequeBeneficiary(opts, testBackend, beneficiaryAddress, big.NewInt(int64(bouncingCheque.CumulativePayout)), bouncingCheque.Signature)
	testBackend.Commit()
	if err != nil {
		t.Fatal(err)
	}
	if receipt.Status != 1 {
		t.Fatalf("Bad status %d", receipt.Status)
	}
	if !cashResult.Bounced {
		t.Fatal("cheque did not bounce")
	}
}

// when testing, we don't need to wait for a transaction to be mined
func testWaitForTx(auth *bind.TransactOpts, backend cswap.Backend, tx *types.Transaction) (*types.Receipt, error) {

	testBackend.Commit()
	receipt, err := backend.TransactionReceipt(context.TODO(), tx.Hash())
	if err != nil {
		return nil, err
	}
	return receipt, nil
}

// deploy for testing (needs simulated backend commit)
func testDeploy(ctx context.Context, backend cswap.Backend, swap *Swap) (err error) {
	opts := bind.NewKeyedTransactor(swap.owner.privateKey)
	opts.Value = big.NewInt(int64(swap.params.InitialDepositAmount))
	opts.Context = ctx

	swap.owner.Contract, swap.contract, _, err = cswap.Deploy(opts, backend, swap.owner.address, defaultHarddepositTimeoutDuration)
	testBackend.Commit()

	return err
}

// newTestSwapAndPeer is a helper function to create a swap and a peer instance that fit together
// the owner of this swap is the beneficiaryAddress
// hence the owner of this swap would sign cheques with beneficiaryKey and receive cheques from ownerKey (or another party) which is NOT the owner of this swap
func newTestSwapAndPeer(t *testing.T, key *ecdsa.PrivateKey) (*Swap, *Peer, func()) {
	swap, clean := newTestSwap(t, key)
	// owner address is the beneficiary (counterparty) for the peer
	// that's because we expect cheques we receive to be signed by the address we would issue cheques to
	peer, err := swap.addPeer(newDummyPeer().Peer, ownerAddress, testChequeContract)
	if err != nil {
		t.Fatal(err)
	}
	// we need to adjust the owner address on swap because we will issue cheques to beneficiaryAddress
	swap.owner.address = beneficiaryAddress
	return swap, peer, clean
}

// TestPeerSetAndGetLastReceivedCheque tests if a saved last received cheque can be loaded again later using the peer functions
func TestPeerSetAndGetLastReceivedCheque(t *testing.T) {
	swap, peer, clean := newTestSwapAndPeer(t, ownerKey)
	defer clean()

	testCheque := newTestCheque()

	if err := peer.setLastReceivedCheque(testCheque); err != nil {
		t.Fatalf("Error while saving: %s", err.Error())
	}

	returnedCheque := peer.getLastReceivedCheque()
	if returnedCheque == nil {
		t.Fatal("Could not find saved cheque")
	}
<<<<<<< HEAD

	if !returnedCheque.Equal(testCheque) {
		t.Fatal("Returned cheque was different")
	}

	// create a new swap peer for the same underlying peer to force a database load
	samePeer, err := swap.addPeer(peer.Peer, common.Address{}, common.Address{})
	if err != nil {
		t.Fatal(err)
	}

=======

	if !returnedCheque.Equal(testCheque) {
		t.Fatal("Returned cheque was different")
	}

	// create a new swap peer for the same underlying peer to force a database load
	samePeer, err := swap.addPeer(peer.Peer, common.Address{}, common.Address{})
	if err != nil {
		t.Fatal(err)
	}

>>>>>>> bbb86121
	returnedCheque = samePeer.getLastReceivedCheque()
	if returnedCheque == nil {
		t.Fatal("Could not find saved cheque")
	}

	if !returnedCheque.Equal(testCheque) {
		t.Fatal("Returned cheque was different")
	}
}

// TestPeerVerifyChequeProperties tests that verifyChequeProperties will accept a valid cheque
func TestPeerVerifyChequeProperties(t *testing.T) {
	swap, peer, clean := newTestSwapAndPeer(t, ownerKey)
	defer clean()

	testCheque := newTestCheque()
	testCheque.Signature = testChequeSig

	if err := testCheque.verifyChequeProperties(peer, swap.owner.address); err != nil {
		t.Fatalf("failed to verify cheque properties: %s", err.Error())
	}
}

// TestPeerVerifyChequeProperties tests that verifyChequeProperties will reject invalid cheques
func TestPeerVerifyChequePropertiesInvalidCheque(t *testing.T) {
	swap, peer, clean := newTestSwapAndPeer(t, ownerKey)
	defer clean()

	// cheque with an invalid signature
	testCheque := newTestCheque()
	testCheque.Signature = manipulateSignature(testChequeSig)
	if err := testCheque.verifyChequeProperties(peer, swap.owner.address); err == nil {
		t.Fatalf("accepted cheque with invalid signature")
	}

	// cheque with wrong contract
	testCheque = newTestCheque()
	testCheque.Contract = beneficiaryAddress
	testCheque.Signature, _ = testCheque.Sign(ownerKey)
	if err := testCheque.verifyChequeProperties(peer, swap.owner.address); err == nil {
		t.Fatalf("accepted cheque with wrong contract")
	}

	// cheque with wrong beneficiary
	testCheque = newTestCheque()
	testCheque.Beneficiary = ownerAddress
	testCheque.Signature, _ = testCheque.Sign(ownerKey)
	if err := testCheque.verifyChequeProperties(peer, swap.owner.address); err == nil {
		t.Fatalf("accepted cheque with wrong beneficiary")
	}
}

// TestPeerVerifyChequeAgainstLast tests that verifyChequeAgainstLast accepts a cheque with higher amount
func TestPeerVerifyChequeAgainstLast(t *testing.T) {
	increase := uint64(10)
	oldCheque := newTestCheque()
	newCheque := newTestCheque()

	newCheque.CumulativePayout = oldCheque.CumulativePayout + increase

	actualAmount, err := newCheque.verifyChequeAgainstLast(oldCheque, increase)
	if err != nil {
		t.Fatalf("failed to verify cheque compared to old cheque: %v", err)
	}

	if actualAmount != increase {
		t.Fatalf("wrong actual amount, expected: %d, was: %d", increase, actualAmount)
	}
}

// TestPeerVerifyChequeAgainstLastInvalid tests that verifyChequeAgainstLast rejects cheques with lower amount or an unexpected value
func TestPeerVerifyChequeAgainstLastInvalid(t *testing.T) {
	increase := uint64(10)

	// cheque with same or lower amount
	oldCheque := newTestCheque()
	newCheque := newTestCheque()

	if _, err := newCheque.verifyChequeAgainstLast(oldCheque, increase); err == nil {
		t.Fatal("accepted a cheque with same amount")
	}

	// cheque with amount != increase
	oldCheque = newTestCheque()
	newCheque = newTestCheque()
	newCheque.CumulativePayout = oldCheque.CumulativePayout + increase + 5

	if _, err := newCheque.verifyChequeAgainstLast(oldCheque, increase); err == nil {
		t.Fatal("accepted a cheque with unexpected amount")
	}
}

// TestPeerProcessAndVerifyCheque tests that processAndVerifyCheque accepts a valid cheque and also saves it
func TestPeerProcessAndVerifyCheque(t *testing.T) {
	swap, peer, clean := newTestSwapAndPeer(t, ownerKey)
	defer clean()

	// create test cheque and process
	cheque := newTestCheque()
	cheque.Signature, _ = cheque.Sign(ownerKey)

	actualAmount, err := swap.processAndVerifyCheque(cheque, peer)
	if err != nil {
		t.Fatalf("failed to process cheque: %s", err)
	}

	if actualAmount != cheque.CumulativePayout {
		t.Fatalf("computed wrong actual amount: was %d, expected: %d", actualAmount, cheque.CumulativePayout)
	}

	// verify that it was indeed saved
	if peer.getLastReceivedCheque().CumulativePayout != cheque.CumulativePayout {
		t.Fatalf("last received cheque has wrong cumulative payout, was: %d, expected: %d", peer.lastReceivedCheque.CumulativePayout, cheque.CumulativePayout)
	}

	// create another cheque with higher amount
	otherCheque := newTestCheque()
	otherCheque.CumulativePayout = cheque.CumulativePayout + 10
	otherCheque.Honey = 10
	otherCheque.Signature, _ = otherCheque.Sign(ownerKey)

	if _, err := swap.processAndVerifyCheque(otherCheque, peer); err != nil {
		t.Fatalf("failed to process cheque: %s", err)
	}

	// verify that it was indeed saved
	if peer.getLastReceivedCheque().CumulativePayout != otherCheque.CumulativePayout {
		t.Fatalf("last received cheque has wrong cumulative payout, was: %d, expected: %d", peer.lastReceivedCheque.CumulativePayout, otherCheque.CumulativePayout)
	}
}

// TestPeerProcessAndVerifyChequeInvalid verifies that processAndVerifyCheque does not accept cheques incompatible with the last cheque
// it first tries to process an invalid cheque
// then it processes a valid cheque
// then rejects one with lower amount
func TestPeerProcessAndVerifyChequeInvalid(t *testing.T) {
	swap, peer, clean := newTestSwapAndPeer(t, ownerKey)
	defer clean()

	// invalid cheque because wrong recipient
	cheque := newTestCheque()
	cheque.Beneficiary = ownerAddress
	cheque.Signature, _ = cheque.Sign(ownerKey)

	if _, err := swap.processAndVerifyCheque(cheque, peer); err == nil {
		t.Fatal("accecpted an invalid cheque as first cheque")
	}

	// valid cheque
	cheque = newTestCheque()
	cheque.Signature, _ = cheque.Sign(ownerKey)

	if _, err := swap.processAndVerifyCheque(cheque, peer); err != nil {
		t.Fatalf("failed to process cheque: %s", err)
	}

	if peer.getLastReceivedCheque().CumulativePayout != cheque.CumulativePayout {
		t.Fatalf("last received cheque has wrong cumulative payout, was: %d, expected: %d", peer.lastReceivedCheque.CumulativePayout, cheque.CumulativePayout)
	}

	// invalid cheque because amount is lower
	otherCheque := newTestCheque()
	otherCheque.CumulativePayout = cheque.CumulativePayout - 10
	otherCheque.Honey = 10
	otherCheque.Signature, _ = otherCheque.Sign(ownerKey)

	if _, err := swap.processAndVerifyCheque(otherCheque, peer); err == nil {
		t.Fatal("accepted a cheque with lower amount")
	}

	// check that no invalid cheque was saved
	if peer.getLastReceivedCheque().CumulativePayout != cheque.CumulativePayout {
		t.Fatalf("last received cheque has wrong cumulative payout, was: %d, expected: %d", peer.lastReceivedCheque.CumulativePayout, cheque.CumulativePayout)
	}
}

// dummyMsgRW implements MessageReader and MessageWriter
// but doesn't do anything. Useful for dummy message sends
type dummyMsgRW struct{}

// ReadMsg is from the MessageReader interface
func (d *dummyMsgRW) ReadMsg() (p2p.Msg, error) {
	return p2p.Msg{}, nil
}

// WriteMsg is from the MessageWriter interface
func (d *dummyMsgRW) WriteMsg(msg p2p.Msg) error {
	return nil
}

func TestFileLogger(t *testing.T) {
	if testing.Short() {
		t.Skip("skipping test in short mode.")
	}

	handler, err := log.FileHandler("/home/git/go/src/github.com/ethersphere/swarm/testlog/test.log", log.TerminalFormat(true))
	if err != nil {
		t.Fatal(err)
	}
	log.Root().SetHandler(log.LvlFilterHandler(log.Lvl(*loglevel), handler))
	log.Error("Test")
}

func TestRotatingFileLogger(t *testing.T) {
	if testing.Short() {
		t.Skip("skipping test in short mode.")
	}

	handler, err := log.RotatingFileHandler("/home/git/go/src/github.com/ethersphere/swarm/testlog/testRotating.log", 200, log.TerminalFormat(true))
	if err != nil {
		t.Fatal(err)
	}
	log.Root().SetHandler(log.LvlFilterHandler(log.Lvl(*loglevel), handler))
	log.Error("Test")
}<|MERGE_RESOLUTION|>--- conflicted
+++ resolved
@@ -522,11 +522,7 @@
 	}
 	log.Debug("creating simulated backend")
 
-<<<<<<< HEAD
-	swap := New(log.Logger.GetHandler, stateStore, key, common.Address{}, testBackend)
-=======
-	swap := New(stateStore, key, testBackend)
->>>>>>> bbb86121
+	swap := New(log.Logger.GetHandler(), stateStore, key, testBackend)
 	return swap, dir
 }
 
@@ -887,7 +883,6 @@
 	if returnedCheque == nil {
 		t.Fatal("Could not find saved cheque")
 	}
-<<<<<<< HEAD
 
 	if !returnedCheque.Equal(testCheque) {
 		t.Fatal("Returned cheque was different")
@@ -899,19 +894,6 @@
 		t.Fatal(err)
 	}
 
-=======
-
-	if !returnedCheque.Equal(testCheque) {
-		t.Fatal("Returned cheque was different")
-	}
-
-	// create a new swap peer for the same underlying peer to force a database load
-	samePeer, err := swap.addPeer(peer.Peer, common.Address{}, common.Address{})
-	if err != nil {
-		t.Fatal(err)
-	}
-
->>>>>>> bbb86121
 	returnedCheque = samePeer.getLastReceivedCheque()
 	if returnedCheque == nil {
 		t.Fatal("Could not find saved cheque")
