--- conflicted
+++ resolved
@@ -206,21 +206,17 @@
 	// modify balances both in memory and in store
 	peerBalance, err := s.updateBalance(testPeerID, 29)
 	if err != nil {
-<<<<<<< HEAD
-		t.Error("Unexpected balance update failure.")
-=======
-		t.Fatal(err)
->>>>>>> 727612ad
+		t.Fatal(err)
 	}
 	// store balance for peer should match
 	comparePeerBalance(t, s, testPeerID, peerBalance)
 
 	// update balances for second peer
 	testPeer2ID := enode.HexID("fdbb55b4d9b0011c93e736bb1b736013943890f2a08640f89de00e738a8b7986")
-<<<<<<< HEAD
+	s.balances[testPeer2ID] = 144
 	peer2Balance, err := s.updateBalance(testPeer2ID, -76)
 	if err != nil {
-		t.Error("Unexpected balance update failure.")
+		t.Fatal(err)
 	}
 	// store balance for each peer should match
 	comparePeerBalance(t, s, testPeerID, peerBalance)
@@ -234,25 +230,6 @@
 	if err != nil && err != state.ErrNotFound {
 		t.Error("Unexpected peer balance retrieval failure.")
 	}
-=======
-	s.balances[testPeer2ID] = 144
-	peer2Balance, err := s.updateBalance(testPeer2ID, -76)
-	if err != nil {
-		t.Fatal(err)
-	}
-	// store balance for each peer should match
-	comparePeerBalance(t, s, testPeerID, peerBalance)
-	comparePeerBalance(t, s, testPeer2ID, peer2Balance)
-}
-
-func comparePeerBalance(t *testing.T, s *Swap, peer enode.ID, expectedPeerBalance int64) {
-	t.Helper()
-	var peerBalance int64
-	err := s.store.Get(balanceKey(peer), &peerBalance)
-	if err != nil && err != state.ErrNotFound {
-		t.Error("Unexpected peer balance retrieval failure.")
-	}
->>>>>>> 727612ad
 	if peerBalance != expectedPeerBalance {
 		t.Errorf("Expected peer store balance to be %d, but is %d instead.", expectedPeerBalance, peerBalance)
 	}
@@ -264,7 +241,6 @@
 	swap, testDir := newTestSwap(t)
 	defer os.RemoveAll(testDir)
 	defer swap.Close()
-<<<<<<< HEAD
 
 	var bookings []booking
 
@@ -274,17 +250,6 @@
 	bookingQuantity := 1 + mrand.Intn(10)
 	testPeerBookings(t, swap, &bookings, bookingAmount, bookingQuantity, testPeer.Peer)
 
-=======
-
-	var bookings []booking
-
-	// credits to peer 1
-	testPeer := newDummyPeer()
-	bookingAmount := int64(mrand.Intn(100))
-	bookingQuantity := 1 + mrand.Intn(10)
-	testPeerBookings(t, swap, &bookings, bookingAmount, bookingQuantity, testPeer.Peer)
-
->>>>>>> 727612ad
 	// debits to peer 2
 	testPeer2 := newDummyPeer()
 	bookingAmount = 0 - int64(mrand.Intn(100))
@@ -331,13 +296,8 @@
 	// so creditor is the model of the remote mode for the debitor! (and vice versa)
 	cPeer := newDummyPeerWithSpec(Spec)
 	dPeer := newDummyPeerWithSpec(Spec)
-<<<<<<< HEAD
-	creditor := NewPeer(cPeer.Peer, debitorSwap, debitorSwap.backend, creditorSwap.owner.address, debitorSwap.owner.Contract)
-	debitor := NewPeer(dPeer.Peer, creditorSwap, creditorSwap.backend, debitorSwap.owner.address, debitorSwap.owner.Contract)
-=======
 	creditor := NewPeer(cPeer.Peer, debitorSwap, creditorSwap.owner.address, debitorSwap.owner.Contract)
 	debitor := NewPeer(dPeer.Peer, creditorSwap, debitorSwap.owner.address, debitorSwap.owner.Contract)
->>>>>>> 727612ad
 
 	// set balances arbitrarily
 	testAmount := int64(DefaultPaymentThreshold + 42)
@@ -349,11 +309,7 @@
 	debitorSwap.peers[creditor.ID()] = creditor
 
 	// now simulate sending the cheque to the creditor from the debitor
-<<<<<<< HEAD
-	debitorSwap.sendCheque(creditor.ID())
-=======
 	debitorSwap.sendCheque(creditor)
->>>>>>> 727612ad
 	// the debitor should have already reset its balance
 	if debitorSwap.balances[creditor.ID()] != 0 {
 		t.Fatalf("unexpected balance to be 0, but it is %d", debitorSwap.balances[creditor.ID()])
@@ -364,7 +320,6 @@
 	cheque := debitorSwap.cheques[creditor.ID()]
 	if cheque == nil {
 		t.Fatal("expected to find a cheque, but it was empty")
-<<<<<<< HEAD
 	}
 	// ...create a message...
 	msg := &EmitChequeMsg{
@@ -376,19 +331,6 @@
 	if err != nil {
 		t.Fatal(err)
 	}
-=======
-	}
-	// ...create a message...
-	msg := &EmitChequeMsg{
-		Cheque: cheque,
-	}
-	// ...and trigger message handling on the receiver side (creditor)
-	// remember that debitor is the model of the remote node for the creditor...
-	err = creditorSwap.handleEmitChequeMsg(ctx, debitor, msg)
-	if err != nil {
-		t.Fatal(err)
-	}
->>>>>>> 727612ad
 	// finally check that the creditor also successfully reset the balances
 	if creditorSwap.balances[debitor.ID()] != 0 {
 		t.Fatalf("unexpected balance to be 0, but it is %d", creditorSwap.balances[debitor.ID()])
@@ -519,11 +461,7 @@
 		beneficiaryAddress: {Balance: big.NewInt(1000000000)},
 	}, gasLimit)
 
-<<<<<<< HEAD
-	swap := New(stateStore, key, defaultBackend)
-=======
 	swap := New(stateStore, key, common.Address{}, defaultBackend)
->>>>>>> 727612ad
 	defaultBackend.Commit()
 	return swap, dir
 }
@@ -569,14 +507,7 @@
 	expectedCheque := newTestCheque()
 
 	// encode the cheque
-<<<<<<< HEAD
-	encoded, err := expectedCheque.encodeForSignature()
-	if err != nil {
-		t.Fatalf("Unexpected error in MarshallBinary: %v", err)
-	}
-=======
 	encoded := expectedCheque.encodeForSignature()
->>>>>>> 727612ad
 	// expected value (computed through truffle/js)
 	expected := common.Hex2Bytes("4405415b2b8c9f9aa83e151637b8378dd3bcfeddb8d424e9662fe0837fb1d728f1ac97cebb1085fe0000000000000000000000000000000000000000000000000000000000000001000000000000000000000000000000000000000000000000000000000000002a0000000000000000000000000000000000000000000000000000000000000000")
 	if !bytes.Equal(encoded, expected) {
@@ -612,11 +543,7 @@
 	swap.owner.privateKey = ownerKey
 
 	// sign the cheque
-<<<<<<< HEAD
-	sig, err := swap.signContent(expectedCheque)
-=======
 	sig, err := expectedCheque.Sign(swap.owner.privateKey)
->>>>>>> 727612ad
 	// expected value (computed through truffle/js)
 	expected := testChequeSig
 	if err != nil {
@@ -753,11 +680,7 @@
 
 	cheque := newTestCheque()
 	cheque.ChequeParams.Contract = issuerSwap.owner.Contract
-<<<<<<< HEAD
-	cheque.Signature, err = issuerSwap.signContent(cheque)
-=======
 	cheque.Signature, err = cheque.Sign(issuerSwap.owner.privateKey)
->>>>>>> 727612ad
 	if err != nil {
 		t.Fatal(err)
 	}
@@ -870,11 +793,7 @@
 	defer os.RemoveAll(dir)
 	defer swap.Close()
 
-<<<<<<< HEAD
-	testPeer := NewPeer(newDummyPeer().Peer, swap, swap.backend, common.Address{}, common.Address{})
-=======
 	testPeer := NewPeer(newDummyPeer().Peer, swap, common.Address{}, common.Address{})
->>>>>>> 727612ad
 	testCheque := newTestCheque()
 
 	if err := swap.saveLastReceivedCheque(testPeer, testCheque); err != nil {
@@ -899,11 +818,7 @@
 	swap, dir := newTestSwap(t)
 	// owner address is the beneficiary (counterparty) for the peer
 	// that's because we expect cheques we receive to be signed by the address we would issue cheques to
-<<<<<<< HEAD
-	peer := NewPeer(newDummyPeer().Peer, swap, nil, ownerAddress, testChequeContract)
-=======
 	peer := NewPeer(newDummyPeer().Peer, swap, ownerAddress, testChequeContract)
->>>>>>> 727612ad
 	// we need to adjust the owner address on swap because we will issue cheques to beneficiaryAddress
 	swap.owner.address = beneficiaryAddress
 	return swap, peer, dir
@@ -940,11 +855,7 @@
 	testCheque := newTestCheque()
 	testCheque.Signature = testChequeSig
 
-<<<<<<< HEAD
-	if err := swap.verifyChequeProperties(testCheque, peer); err != nil {
-=======
 	if err := testCheque.verifyChequeProperties(peer, swap.owner.address); err != nil {
->>>>>>> 727612ad
 		t.Fatalf("failed to verify cheque properties: %s", err.Error())
 	}
 }
@@ -958,11 +869,7 @@
 	// cheque with an invalid signature
 	testCheque := newTestCheque()
 	testCheque.Signature = manipulateSignature(testChequeSig)
-<<<<<<< HEAD
-	if err := swap.verifyChequeProperties(testCheque, peer); err == nil {
-=======
 	if err := testCheque.verifyChequeProperties(peer, swap.owner.address); err == nil {
->>>>>>> 727612ad
 		t.Fatalf("accepted cheque with invalid signature")
 	}
 
@@ -970,11 +877,7 @@
 	testCheque = newTestCheque()
 	testCheque.Contract = beneficiaryAddress
 	testCheque.Signature, _ = testCheque.Sign(ownerKey)
-<<<<<<< HEAD
-	if err := swap.verifyChequeProperties(testCheque, peer); err == nil {
-=======
 	if err := testCheque.verifyChequeProperties(peer, swap.owner.address); err == nil {
->>>>>>> 727612ad
 		t.Fatalf("accepted cheque with wrong contract")
 	}
 
@@ -982,11 +885,7 @@
 	testCheque = newTestCheque()
 	testCheque.Beneficiary = ownerAddress
 	testCheque.Signature, _ = testCheque.Sign(ownerKey)
-<<<<<<< HEAD
-	if err := swap.verifyChequeProperties(testCheque, peer); err == nil {
-=======
 	if err := testCheque.verifyChequeProperties(peer, swap.owner.address); err == nil {
->>>>>>> 727612ad
 		t.Fatalf("accepted cheque with wrong beneficiary")
 	}
 
@@ -994,11 +893,7 @@
 	testCheque = newTestCheque()
 	testCheque.Timeout = 10
 	testCheque.Signature, _ = testCheque.Sign(ownerKey)
-<<<<<<< HEAD
-	if err := swap.verifyChequeProperties(testCheque, peer); err == nil {
-=======
 	if err := testCheque.verifyChequeProperties(peer, swap.owner.address); err == nil {
->>>>>>> 727612ad
 		t.Fatalf("accepted cheque with non-zero timeout")
 	}
 }
@@ -1012,11 +907,7 @@
 	newCheque.Serial = oldCheque.Serial + 1
 	newCheque.Amount = oldCheque.Amount + increase
 
-<<<<<<< HEAD
-	actualAmount, err := verifyChequeAgainstLast(newCheque, oldCheque, increase)
-=======
 	actualAmount, err := newCheque.verifyChequeAgainstLast(oldCheque, increase)
->>>>>>> 727612ad
 	if err != nil {
 		t.Fatalf("failed to verify cheque compared to old cheque: %v", err)
 	}
@@ -1035,11 +926,7 @@
 	newCheque := newTestCheque()
 	newCheque.Amount = oldCheque.Amount + increase
 
-<<<<<<< HEAD
-	if _, err := verifyChequeAgainstLast(newCheque, oldCheque, increase); err == nil {
-=======
 	if _, err := newCheque.verifyChequeAgainstLast(oldCheque, increase); err == nil {
->>>>>>> 727612ad
 		t.Fatal("accepted a cheque with same serial")
 	}
 
@@ -1048,11 +935,7 @@
 	newCheque = newTestCheque()
 	newCheque.Serial = oldCheque.Serial + 1
 
-<<<<<<< HEAD
-	if _, err := verifyChequeAgainstLast(newCheque, oldCheque, increase); err == nil {
-=======
 	if _, err := newCheque.verifyChequeAgainstLast(oldCheque, increase); err == nil {
->>>>>>> 727612ad
 		t.Fatal("accepted a cheque with same amount")
 	}
 
@@ -1062,11 +945,7 @@
 	newCheque.Serial = oldCheque.Serial + 1
 	newCheque.Amount = oldCheque.Amount + increase + 5
 
-<<<<<<< HEAD
-	if _, err := verifyChequeAgainstLast(newCheque, oldCheque, increase); err == nil {
-=======
 	if _, err := newCheque.verifyChequeAgainstLast(oldCheque, increase); err == nil {
->>>>>>> 727612ad
 		t.Fatal("accepted a cheque with unexpected amount")
 	}
 }
